# Use Python 3.11 slim image
FROM python:3.11-slim

# Set working directory
WORKDIR /

# Install minimal system dependencies (removed unnecessary graphics libs for web deployment)
RUN apt-get update && apt-get install -y \
    gcc \
    python3-dev \
    && rm -rf /var/lib/apt/lists/*

# Copy requirements and install Python dependencies
COPY requirements.txt ./requirements.txt

# Install Python dependencies with upgraded pip
RUN pip install --upgrade pip && \
    pip install --no-cache-dir -r requirements.txt

# Copy the entire application
COPY . .

<<<<<<< HEAD
# Expose the dynamic port (Render assigns $PORT)
EXPOSE $PORT
=======
# Expose port 8501 (default Streamlit port, will use $PORT at runtime)
EXPOSE 8501
>>>>>>> d42026be

# Set environment variables for Streamlit
ENV STREAMLIT_SERVER_ADDRESS=0.0.0.0
ENV STREAMLIT_SERVER_HEADLESS=true
ENV STREAMLIT_SERVER_ENABLE_CORS=false
ENV STREAMLIT_SERVER_ENABLE_XSRF_PROTECTION=false

<<<<<<< HEAD
# Copy and make start script executable
COPY start.sh ./start.sh
RUN chmod +x ./start.sh

# Run the professional dashboard with dynamic port using start script
CMD ["./start.sh"]

=======
# Run Streamlit application
CMD streamlit run ./frontend/app_unified_improved.py --server.port=$PORT --server.address=0.0.0.0 --server.headless=true

>>>>>>> d42026be
<|MERGE_RESOLUTION|>--- conflicted
+++ resolved
@@ -1,49 +1,37 @@
-# Use Python 3.11 slim image
-FROM python:3.11-slim
-
-# Set working directory
-WORKDIR /
-
-# Install minimal system dependencies (removed unnecessary graphics libs for web deployment)
-RUN apt-get update && apt-get install -y \
-    gcc \
-    python3-dev \
-    && rm -rf /var/lib/apt/lists/*
-
-# Copy requirements and install Python dependencies
-COPY requirements.txt ./requirements.txt
-
-# Install Python dependencies with upgraded pip
-RUN pip install --upgrade pip && \
-    pip install --no-cache-dir -r requirements.txt
-
-# Copy the entire application
-COPY . .
-
-<<<<<<< HEAD
-# Expose the dynamic port (Render assigns $PORT)
-EXPOSE $PORT
-=======
-# Expose port 8501 (default Streamlit port, will use $PORT at runtime)
-EXPOSE 8501
->>>>>>> d42026be
-
-# Set environment variables for Streamlit
-ENV STREAMLIT_SERVER_ADDRESS=0.0.0.0
-ENV STREAMLIT_SERVER_HEADLESS=true
-ENV STREAMLIT_SERVER_ENABLE_CORS=false
-ENV STREAMLIT_SERVER_ENABLE_XSRF_PROTECTION=false
-
-<<<<<<< HEAD
-# Copy and make start script executable
-COPY start.sh ./start.sh
-RUN chmod +x ./start.sh
-
-# Run the professional dashboard with dynamic port using start script
-CMD ["./start.sh"]
-
-=======
-# Run Streamlit application
-CMD streamlit run ./frontend/app_unified_improved.py --server.port=$PORT --server.address=0.0.0.0 --server.headless=true
-
->>>>>>> d42026be
+# Use Python 3.11 slim image
+FROM python:3.11-slim
+
+# Set working directory
+WORKDIR /app
+
+# Install minimal system dependencies (removed unnecessary graphics libs for web deployment)
+RUN apt-get update && apt-get install -y \
+    gcc \
+    python3-dev \
+    && rm -rf /var/lib/apt/lists/*
+
+# Copy requirements and install Python dependencies
+COPY requirements.txt ./requirements.txt
+
+# Install Python dependencies with upgraded pip
+RUN pip install --upgrade pip && \
+    pip install --no-cache-dir -r requirements.txt
+
+# Copy the entire application
+COPY . .
+
+# Expose the dynamic port (Render assigns $PORT, defaults to 8501 locally)
+EXPOSE $PORT
+
+# Set environment variables for Streamlit
+ENV STREAMLIT_SERVER_ADDRESS=0.0.0.0
+ENV STREAMLIT_SERVER_HEADLESS=true
+ENV STREAMLIT_SERVER_ENABLE_CORS=false
+ENV STREAMLIT_SERVER_ENABLE_XSRF_PROTECTION=false
+
+# Copy and make start script executable
+COPY start.sh ./start.sh
+RUN chmod +x ./start.sh
+
+# Run the professional dashboard with dynamic port using start script
+CMD ["./start.sh"]